import { NgModule } from '@angular/core';
import { RouterModule, Routes } from '@angular/router';
import { DocsLinkComponent } from './components/link/docs-link.component';
import { Home } from './docs-home/docs-home.component';
import { DocsButtonComponent } from './components/button/docs-button.component';
import { DocsButtonGroupComponent } from './components/button-group/docs-button-group.component';
import { DocsInputComponent } from './components/input/docs-input.component';
import { DocsInlineEditorComponent } from './components/inline-editor/docs-inline-editor.component';
import { DocsLoadingDistractorComponent } from './components/loading-distractor/docs-loading-distractor.component';
import { DocsExpandablePanelComponent } from './components/expandable-panel/docs-expandable-panel.component';
import { DocsExpandableSectionComponent } from './components/expandable-section/docs-expandable-section.component';
import { DocsTableComponent } from './components/table/docs-table.component';
import { DocsChartComponent } from './components/chart/docs-chart.component';
import { DocsTileComponent } from './components/tile/docs-tile.component';
import { DocsCardComponent } from './components/card/docs-card.component';
import { DocsContextDialogComponent } from './components/context-dialog/docs-context-dialog.component';
import { DocsFormField } from 'components/form-field/docs-form-field';
import { DocsTagComponent } from './components/tag/docs-tag.component';
import { DocsAlertComponent } from './components/alert/docs-alert.component';
import { DocsIconComponent } from 'components/icon/docs-icon.component';
<<<<<<< HEAD
import { DocsCopyClipboardComponent } from 'components/copy-clipboard/docs-copy-clipboard.component';
=======
import { DocsPaginationComponent } from './components/pagination/docs-pagination.component';
import { DocsRadioComponent } from './components/radio/docs-radio.component';
import { DocsShowMoreComponent } from './components/show-more/docs-show-more.component';
import { DocsCheckboxComponent } from './components/checkbox/docs-checkbox.component';
import { DocsProgressCircleComponent } from './components/progress-circle/docs-progress-circle.component';
>>>>>>> 79a413c8

const routes: Routes = [
  { path: '', component: Home },
  { path: 'button', component: DocsButtonComponent },
  { path: 'button-group', component: DocsButtonGroupComponent },
  { path: 'card', component: DocsCardComponent },
  { path: 'chart', component: DocsChartComponent },
  { path: 'context-dialog', component: DocsContextDialogComponent },
  { path: 'input', component: DocsInputComponent },
  { path: 'expandable-panel', component: DocsExpandablePanelComponent },
  { path: 'inline-editor', component: DocsInlineEditorComponent },
  { path: 'expandable-section', component: DocsExpandableSectionComponent },
  { path: 'input', component: DocsInputComponent },
  { path: 'form-field', component: DocsFormField },
  { path: 'icon', component: DocsIconComponent },
  { path: 'loading-distractor', component: DocsLoadingDistractorComponent },
  { path: 'links', component: DocsLinkComponent },
  { path: 'table', component: DocsTableComponent },
  { path: 'tile', component: DocsTileComponent },
  { path: 'tag', component: DocsTagComponent },
  { path: 'alert-component', component: DocsAlertComponent },
<<<<<<< HEAD
  { path: 'copy-clipboard', component: DocsCopyClipboardComponent },
=======
  { path: 'pagination', component: DocsPaginationComponent },
  { path: 'radio', component: DocsRadioComponent },
  { path: 'show-more', component: DocsShowMoreComponent },
  { path: 'checkbox', component: DocsCheckboxComponent },
  { path: 'progress-circle', component: DocsProgressCircleComponent },
>>>>>>> 79a413c8
  { path: '**', redirectTo: '' },
];

@NgModule({
  exports: [RouterModule],
  imports: [RouterModule.forRoot(routes)],
})
export class DocsRoutingModule { }<|MERGE_RESOLUTION|>--- conflicted
+++ resolved
@@ -18,15 +18,12 @@
 import { DocsTagComponent } from './components/tag/docs-tag.component';
 import { DocsAlertComponent } from './components/alert/docs-alert.component';
 import { DocsIconComponent } from 'components/icon/docs-icon.component';
-<<<<<<< HEAD
 import { DocsCopyClipboardComponent } from 'components/copy-clipboard/docs-copy-clipboard.component';
-=======
 import { DocsPaginationComponent } from './components/pagination/docs-pagination.component';
 import { DocsRadioComponent } from './components/radio/docs-radio.component';
 import { DocsShowMoreComponent } from './components/show-more/docs-show-more.component';
 import { DocsCheckboxComponent } from './components/checkbox/docs-checkbox.component';
 import { DocsProgressCircleComponent } from './components/progress-circle/docs-progress-circle.component';
->>>>>>> 79a413c8
 
 const routes: Routes = [
   { path: '', component: Home },
@@ -48,15 +45,12 @@
   { path: 'tile', component: DocsTileComponent },
   { path: 'tag', component: DocsTagComponent },
   { path: 'alert-component', component: DocsAlertComponent },
-<<<<<<< HEAD
   { path: 'copy-clipboard', component: DocsCopyClipboardComponent },
-=======
   { path: 'pagination', component: DocsPaginationComponent },
   { path: 'radio', component: DocsRadioComponent },
   { path: 'show-more', component: DocsShowMoreComponent },
   { path: 'checkbox', component: DocsCheckboxComponent },
   { path: 'progress-circle', component: DocsProgressCircleComponent },
->>>>>>> 79a413c8
   { path: '**', redirectTo: '' },
 ];
 
