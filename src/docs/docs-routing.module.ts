import { NgModule } from '@angular/core';
import { RouterModule, Routes } from '@angular/router';
import { Docs } from './docs.component';
import { Home } from './docs-home/docs-home.component';
import { DocsButtonComponent } from './components/button/docs-button.component';
<<<<<<< HEAD
import { DocsButtonToggleComponent } from './components/button-toggle/docs-button-toggle.component';
=======
import { DocsLoadingDistractorComponent } from './components/loading-distractor/docs-loading-distractor.component';
>>>>>>> a5caa9d2

const routes: Routes = [
  { path: '', component: Home },
  { path: 'button', component: DocsButtonComponent },
<<<<<<< HEAD
  { path: 'button-toggle', component: DocsButtonToggleComponent },
=======
  { path: 'loading-distractor', component: DocsLoadingDistractorComponent },
>>>>>>> a5caa9d2
  { path: '**', redirectTo: '' },
];

@NgModule({
  exports: [RouterModule],
  imports: [RouterModule.forRoot(routes)],
})
export class DocsRoutingModule {
}<|MERGE_RESOLUTION|>--- conflicted
+++ resolved
@@ -3,20 +3,14 @@
 import { Docs } from './docs.component';
 import { Home } from './docs-home/docs-home.component';
 import { DocsButtonComponent } from './components/button/docs-button.component';
-<<<<<<< HEAD
 import { DocsButtonToggleComponent } from './components/button-toggle/docs-button-toggle.component';
-=======
 import { DocsLoadingDistractorComponent } from './components/loading-distractor/docs-loading-distractor.component';
->>>>>>> a5caa9d2
 
 const routes: Routes = [
   { path: '', component: Home },
   { path: 'button', component: DocsButtonComponent },
-<<<<<<< HEAD
   { path: 'button-toggle', component: DocsButtonToggleComponent },
-=======
   { path: 'loading-distractor', component: DocsLoadingDistractorComponent },
->>>>>>> a5caa9d2
   { path: '**', redirectTo: '' },
 ];
 
