import { Component } from '@angular/core';

@Component({
  selector: 'docs-app',
  styleUrls: ['docs.component.scss'],
  templateUrl: 'docs.component.html',
})
export class Docs {
  navItems = [
    {name: 'Start', route: '/'},
    {name: 'Button', route: '/button'},
<<<<<<< HEAD
    {name: 'Expandable panel', route: '/expandable-panel'},
    {name: 'Expandable section', route: '/expandable-section'},
=======
    {name: 'Input', route: '/input'},
>>>>>>> 53cfce1f
    {name: 'Loading distractor', route: '/loading-distractor'},
  ];
}<|MERGE_RESOLUTION|>--- conflicted
+++ resolved
@@ -9,12 +9,9 @@
   navItems = [
     {name: 'Start', route: '/'},
     {name: 'Button', route: '/button'},
-<<<<<<< HEAD
     {name: 'Expandable panel', route: '/expandable-panel'},
     {name: 'Expandable section', route: '/expandable-section'},
-=======
     {name: 'Input', route: '/input'},
->>>>>>> 53cfce1f
     {name: 'Loading distractor', route: '/loading-distractor'},
   ];
 }