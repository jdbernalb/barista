--- conflicted
+++ resolved
@@ -19,13 +19,10 @@
     {name: 'Context Dialog', route: '/context-dialog'},
     {name: 'Expandable panel', route: '/expandable-panel'},
     {name: 'Expandable section', route: '/expandable-section'},
-<<<<<<< HEAD
     {name: 'Key-value-list', route: '/key-value-list'},
-=======
     {name: 'Pagination', route: '/pagination'},
     {name: 'radio', route: '/radio'},
     {name: 'Show-more', route: '/show-more'},
->>>>>>> 79a413c8
     {name: 'tile', route: '/tile'},
   ];
 }