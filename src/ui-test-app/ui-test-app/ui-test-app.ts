--- conflicted
+++ resolved
@@ -19,11 +19,8 @@
     {name: 'Context Dialog', route: '/context-dialog'},
     {name: 'Expandable panel', route: '/expandable-panel'},
     {name: 'Expandable section', route: '/expandable-section'},
-<<<<<<< HEAD
+    {name: 'Pagination', route: '/pagination'},
     {name: 'Switch', route: '/switch'},
-=======
-    {name: 'Pagination', route: '/pagination'},
->>>>>>> df441ac2
     {name: 'radio', route: '/radio'},
     {name: 'Show-more', route: '/show-more'},
     {name: 'tile', route: '/tile'},
