import { NgModule } from '@angular/core';
import { CommonModule } from '@angular/common';
import { OverlayModule } from '@angular/cdk/overlay';
import { A11yModule } from '@angular/cdk/a11y';
import { DtButtonModule, } from '../button/index';
import { DtThemingModule } from '../theming/index';
<<<<<<< HEAD
import { DtContextDialog, DtContextDialogIconDirective } from './context-dialog';
=======
import { DtContextDialog, DtContextDialogTrigger } from './context-dialog';
>>>>>>> 213965b7
import { DtIconModule } from '../icon/index';

const EXPORTED_DECLARATIONS = [
  DtContextDialog,
<<<<<<< HEAD
  DtContextDialogIconDirective,
=======
  DtContextDialogTrigger,
>>>>>>> 213965b7
];

@NgModule({
  imports: [
    CommonModule,
    DtButtonModule,
    DtThemingModule,
    DtIconModule,
    OverlayModule,
    A11yModule,
    DtIconModule,
  ],
  exports: [
    ...EXPORTED_DECLARATIONS,
  ],
  declarations: [
    ...EXPORTED_DECLARATIONS,
  ],
})
export class DtContextDialogModule {}<|MERGE_RESOLUTION|>--- conflicted
+++ resolved
@@ -4,20 +4,12 @@
 import { A11yModule } from '@angular/cdk/a11y';
 import { DtButtonModule, } from '../button/index';
 import { DtThemingModule } from '../theming/index';
-<<<<<<< HEAD
-import { DtContextDialog, DtContextDialogIconDirective } from './context-dialog';
-=======
 import { DtContextDialog, DtContextDialogTrigger } from './context-dialog';
->>>>>>> 213965b7
 import { DtIconModule } from '../icon/index';
 
 const EXPORTED_DECLARATIONS = [
   DtContextDialog,
-<<<<<<< HEAD
-  DtContextDialogIconDirective,
-=======
   DtContextDialogTrigger,
->>>>>>> 213965b7
 ];
 
 @NgModule({
@@ -25,7 +17,6 @@
     CommonModule,
     DtButtonModule,
     DtThemingModule,
-    DtIconModule,
     OverlayModule,
     A11yModule,
     DtIconModule,
