--- conflicted
+++ resolved
@@ -2,38 +2,6 @@
  * The exports need to use already existing modules or it's going to create new classes otherwise and break
  * the dependency injection in some cases
  */
-
-<<<<<<< HEAD
-export * from './alert/index';
-export * from './core/index';
-export * from './form-field/index';
-export * from './input/index';
-export * from './expandable-panel/index';
-export * from './inline-editor/index';
-export * from './expandable-section/index';
-export * from './button-group/index';
-export * from './button/index';
-export * from './icon/index';
-export * from './loading-distractor/index';
-export * from './theming/index';
-export * from './table/index';
-export * from './chart/index';
-export * from './button/index';
-export * from './tile/index';
-export * from './card/index';
-export * from './context-dialog/index';
-export * from './tag/index';
-export * from './copy-to-clipboard/index';
-export * from './key-value-list/index';
-export * from './pagination/index';
-export * from './radio/index';
-export * from './show-more/index';
-export * from './checkbox/index';
-export * from './progress-bar/index';
-export * from './progress-circle/index';
-export * from './switch/index';
-export * from './breadcrumbs/index';
-=======
 export * from '@dynatrace/angular-components/alert';
 export * from '@dynatrace/angular-components/core';
 export * from '@dynatrace/angular-components/form-field';
@@ -52,6 +20,7 @@
 export * from '@dynatrace/angular-components/tile';
 export * from '@dynatrace/angular-components/card';
 export * from '@dynatrace/angular-components/context-dialog';
+export * from '@dynatrace/angular-components/copy-to-clipboard';
 export * from '@dynatrace/angular-components/tag';
 export * from '@dynatrace/angular-components/key-value-list';
 export * from '@dynatrace/angular-components/pagination';
@@ -61,5 +30,4 @@
 export * from '@dynatrace/angular-components/progress-bar';
 export * from '@dynatrace/angular-components/progress-circle';
 export * from '@dynatrace/angular-components/switch';
-export * from '@dynatrace/angular-components/breadcrumbs';
->>>>>>> 7d50fe56
+export * from '@dynatrace/angular-components/breadcrumbs';