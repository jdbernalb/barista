--- conflicted
+++ resolved
@@ -25,8 +25,5 @@
 export * from './card/index';
 export * from './context-dialog/index';
 export * from './tag/index';
-<<<<<<< HEAD
-export * from './show-more/index';
-=======
 export * from './radio/index';
->>>>>>> 51e8ea88
+export * from './show-more/index';