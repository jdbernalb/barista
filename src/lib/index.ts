/*
 * The exports need to end with the filename without .ts extension due to
 * a bug in the compiler cli metadata bundler https://github.com/angular/angular/pull/22856
 * once resolved the index can be omited. Without this the metdata files only contain the last
 * barrel export and therefore break aot compilation with the library
 * export * from './core/index';
 */

export * from './button/index';
<<<<<<< HEAD
export * from './expandable-panel/index';
export * from './expandable-section/index';
=======
export * from './core/index';
export * from './input/index';
>>>>>>> 53cfce1f
export * from './loading-distractor/index';
export * from './theming/index';<|MERGE_RESOLUTION|>--- conflicted
+++ resolved
@@ -7,12 +7,9 @@
  */
 
 export * from './button/index';
-<<<<<<< HEAD
+export * from './core/index';
+export * from './input/index';
 export * from './expandable-panel/index';
 export * from './expandable-section/index';
-=======
-export * from './core/index';
-export * from './input/index';
->>>>>>> 53cfce1f
 export * from './loading-distractor/index';
 export * from './theming/index';