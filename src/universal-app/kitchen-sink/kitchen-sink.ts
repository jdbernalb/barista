--- conflicted
+++ resolved
@@ -2,29 +2,6 @@
 import {BrowserModule} from '@angular/platform-browser';
 import {ServerModule} from '@angular/platform-server';
 import { RouterModule } from '@angular/router';
-<<<<<<< HEAD
-import {
-  DtAlertModule,
-  DtButtonModule,
-  DtCheckboxModule,
-  DtLoadingDistractorModule,
-  DtTileModule,
-  DtCardModule,
-  DtContextDialogModule,
-  DtInputModule,
-  DtCopyClipboardModule,
-  DtButtonGroupModule,
-  DtTableModule,
-  DtTagModule,
-  DtIconModule,
-  DtPaginationModule,
-  DtRadioModule,
-  DtShowMoreModule,
-  DtSwitchModule,
-  DtProgressCircleModule,
-  DtBreadcrumbsModule,
-} from '@dynatrace/angular-components';
-=======
 import { DtAlertModule } from '@dynatrace/angular-components/alert';
 import { DtButtonModule } from '@dynatrace/angular-components/button';
 import { DtCheckboxModule } from '@dynatrace/angular-components/checkbox';
@@ -42,7 +19,6 @@
 import { DtSwitchModule } from '@dynatrace/angular-components/switch';
 import { DtProgressCircleModule } from '@dynatrace/angular-components/progress-circle';
 import { DtBreadcrumbsModule } from '@dynatrace/angular-components/breadcrumbs';
->>>>>>> 49ea9c5e
 
 @Component({
   selector: 'dt-kitchen-sink',
@@ -64,13 +40,11 @@
     DtButtonModule,
     DtCheckboxModule,
     DtTableModule,
-    DtInputModule,
     DtLoadingDistractorModule,
     DtTileModule,
     DtTagModule,
     DtCardModule,
     DtContextDialogModule,
-    DtCopyClipboardModule,
     DtButtonGroupModule,
     DtIconModule.forRoot({svgIconLocation: '/lib/assets/icons/{{name}}.svg'}),
     DtRadioModule,
