import {Component, NgModule} from '@angular/core';
import {BrowserModule} from '@angular/platform-browser';
import {ServerModule} from '@angular/platform-server';
import { RouterModule } from '@angular/router';
import {
  DtAlertModule,
  DtButtonModule,
  DtCheckboxModule,
  DtLoadingDistractorModule,
  DtTileModule,
  DtCardModule,
  DtContextDialogModule,
  DtButtonGroupModule,
  DtTableModule,
  DtTagModule,
  DtIconModule,
  DtPaginationModule,
  DtRadioModule,
  DtShowMoreModule,
  DtSwitchModule,
  DtProgressCircleModule,
  DtBreadcrumbsModule,
} from '@dynatrace/angular-components';

@Component({
  selector: 'dt-kitchen-sink',
  templateUrl: './kitchen-sink.html',
})
export class KitchenSink {
  tableDataSource: object[] = [
    { host: 'et-demo-2-win4' },
    { host: 'et-demo-2-win6' },
    { host: 'et-demo-2-win8' },
  ];
}

@NgModule({
  imports: [
    BrowserModule.withServerTransition({appId: 'kitchen-sink'}),
    RouterModule.forRoot([]),
    DtAlertModule,
    DtButtonModule,
    DtCheckboxModule,
    DtTableModule,
    DtLoadingDistractorModule,
    DtTileModule,
    DtTagModule,
    DtCardModule,
    DtContextDialogModule,
    DtButtonGroupModule,
    DtIconModule.forRoot({svgIconLocation: '/lib/assets/icons/{{name}}.svg'}),
    DtRadioModule,
    DtShowMoreModule,
    DtProgressCircleModule,
    DtPaginationModule,
<<<<<<< HEAD
    DtSwitchModule,
=======
    DtBreadcrumbsModule,
>>>>>>> abcc24a2
  ],
  bootstrap: [KitchenSink],
  declarations: [KitchenSink],
  entryComponents: [KitchenSink],
})
export class KitchenSinkClientModule { }

@NgModule({
  imports: [
    KitchenSinkClientModule,
    ServerModule,
  ],
  bootstrap: [KitchenSink],
  entryComponents: [KitchenSink],
})
export class KitchenSinkServerModule { }<|MERGE_RESOLUTION|>--- conflicted
+++ resolved
@@ -53,11 +53,8 @@
     DtShowMoreModule,
     DtProgressCircleModule,
     DtPaginationModule,
-<<<<<<< HEAD
     DtSwitchModule,
-=======
     DtBreadcrumbsModule,
->>>>>>> abcc24a2
   ],
   bootstrap: [KitchenSink],
   declarations: [KitchenSink],
