/*global jasmine, __karma__, window*/
Error.stackTraceLimit = Infinity;

// The default time that jasmine waits for an asynchronous test to finish is five seconds.
// If this timeout is too short the CI may fail randomly because our asynchronous tests can
// take longer in some situations (e.g Saucelabs and Browserstack tunnels)
jasmine.DEFAULT_TIMEOUT_INTERVAL = 10000;

__karma__.loaded = function () {};

var baseDir = '/base';
var specFiles = Object.keys(window.__karma__.files).filter(isSpecFile);

// Configure the base path and map the different node packages.
System.config({
  baseURL: baseDir,
  paths: {
    'node:*': 'node_modules/*'
  },
  map: {
    'rxjs': 'node:rxjs',
    'main': 'main.js',
    'tslib': 'node:tslib/tslib.js',
    'moment': 'node:moment/min/moment-with-locales.min.js',

    // Angular specific mappings.
    '@angular/core': 'node:@angular/core/bundles/core.umd.js',
    '@angular/core/testing': 'node:@angular/core/bundles/core-testing.umd.js',
    '@angular/common': 'node:@angular/common/bundles/common.umd.js',
    '@angular/common/testing': 'node:@angular/common/bundles/common-testing.umd.js',
    '@angular/common/http': 'node:@angular/common/bundles/common-http.umd.js',
    '@angular/common/http/testing': 'node:@angular/common/bundles/common-http-testing.umd.js',
    '@angular/compiler': 'node:@angular/compiler/bundles/compiler.umd.js',
    '@angular/compiler/testing': 'node:@angular/compiler/bundles/compiler-testing.umd.js',
    '@angular/forms': 'node:@angular/forms/bundles/forms.umd.js',
    '@angular/forms/testing': 'node:@angular/forms/bundles/forms-testing.umd.js',
    '@angular/animations': 'node:@angular/animations/bundles/animations.umd.js',
    '@angular/animations/browser': 'node:@angular/animations/bundles/animations-browser.umd.js',
    '@angular/platform-browser/animations':
      'node:@angular/platform-browser/bundles/platform-browser-animations.umd',
    '@angular/platform-browser':
      'node:@angular/platform-browser/bundles/platform-browser.umd.js',
    '@angular/platform-browser/testing':
      'node:@angular/platform-browser/bundles/platform-browser-testing.umd.js',
    '@angular/platform-browser-dynamic':
      'node:@angular/platform-browser-dynamic/bundles/platform-browser-dynamic.umd.js',
    '@angular/platform-browser-dynamic/testing':
      'node:@angular/platform-browser-dynamic/bundles/platform-browser-dynamic-testing.umd.js',

    '@angular/cdk': 'node:@angular/cdk/bundles/cdk.umd.js',
    '@angular/cdk/a11y': 'node:@angular/cdk/bundles/cdk-a11y.umd.js',
    '@angular/cdk/accordion': 'node:@angular/cdk/bundles/cdk-accordion.umd.js',
    '@angular/cdk/bidi': 'node:@angular/cdk/bundles/cdk-bidi.umd.js',
    '@angular/cdk/coercion': 'node:@angular/cdk/bundles/cdk-coercion.umd.js',
    '@angular/cdk/collections': 'node:@angular/cdk/bundles/cdk-collections.umd.js',
    '@angular/cdk/keycodes': 'node:@angular/cdk/bundles/cdk-keycodes.umd.js',
    '@angular/cdk/layout': 'node:@angular/cdk/bundles/cdk-layout.umd.js',
    '@angular/cdk/observers': 'node:@angular/cdk/bundles/cdk-observers.umd.js',
    '@angular/cdk/overlay': 'node:@angular/cdk/bundles/cdk-overlay.umd.js',
    '@angular/cdk/platform': 'node:@angular/cdk/bundles/cdk-platform.umd.js',
    '@angular/cdk/portal': 'node:@angular/cdk/bundles/cdk-portal.umd.js',
    '@angular/cdk/scrolling': 'node:@angular/cdk/bundles/cdk-scrolling.umd.js',
    '@angular/cdk/stepper': 'node:@angular/cdk/bundles/cdk-stepper.umd.js',
    '@angular/cdk/table': 'node:@angular/cdk/bundles/cdk-table.umd.js',
    '@angular/cdk/testing': 'node:@angular/cdk/bundles/cdk-testing.umd.js',

    '@dynatrace/angular-components':
      'dist/lib/bundles/dynatrace-angular-components.umd.js',
<<<<<<< HEAD
    '@dynatrace/angular-components/button':
      'dist/lib/bundles/dynatrace-angular-components-button.umd.js',
    '@dynatrace/angular-components/button-group':
	    'dist/lib/bundles/dynatrace-angular-components-button-group.umd.js',
    '@dynatrace/angular-components/core':
      'dist/lib/bundles/dynatrace-angular-components-core.umd.js',
    '@dynatrace/angular-components/expandable-panel':
      'dist/lib/bundles/dynatrace-angular-components-expandable-panel.umd.js',
    '@dynatrace/angular-components/expandable-section':
      'dist/lib/bundles/dynatrace-angular-components-expandable-section.umd.js',
    '@dynatrace/angular-components/input':
      'dist/lib/bundles/dynatrace-angular-components-input.umd.js',
    '@dynatrace/angular-components/loading-distractor':
      'dist/lib/bundles/dynatrace-angular-components-loading-distractor.umd.js',
    '@dynatrace/angular-components/theming':
    'dist/lib/bundles/dynatrace-angular-components-theming.umd.js',
=======
>>>>>>> 8aef39e8
  },
  packages: {
    // Thirdparty barrels.
    'rxjs': {main: 'index'},

    // Set the default extension for the root package, because otherwise the demo-app can't
    // be built within the production mode. Due to missing file extensions.
    '.': {
      defaultExtension: 'js'
    }
  }
});

// Configure the Angular test bed and run all specs once configured.
 configureTestBed()
  .then(runSpecs)
  .then(__karma__.start, __karma__.error);


/** Runs the lib specs in Karma. */
function runSpecs() {
  // By importing all spec files, Karma will run the tests directly.
  console.log(specFiles);
  return Promise.all(specFiles.map(function(fileName) {
    return System.import(fileName);
  }));
}

/** Whether the specified file is part of lib. */
function isSpecFile(path) {
  return path.slice(-8) === '.spec.js' && path.indexOf('node_modules') === -1;
}

/** Configures Angular's TestBed. */
function configureTestBed() {
  return Promise.all([
    System.import('@angular/core/testing'),
    System.import('@angular/platform-browser-dynamic/testing')
  ]).then(function (providers) {
    var testing = providers[0];
    var testingBrowser = providers[1];

    var testBed = testing.TestBed.initTestEnvironment(
      testingBrowser.BrowserDynamicTestingModule,
      testingBrowser.platformBrowserDynamicTesting()
    );

    patchTestBedToDestroyFixturesAfterEveryTest(testBed);
  });
}

/**
 * Monkey-patches TestBed.resetTestingModule such that any errors that occur during component
 * destruction are thrown instead of silently logged. Also runs TestBed.resetTestingModule after
 * each unit test.
 *
 * Without this patch, the combination of two behaviors is problematic for lib:
 * - TestBed.resetTestingModule catches errors thrown on fixture destruction and logs them without
 *     the errors ever being thrown. This means that any component errors that occur in ngOnDestroy
 *     can encounter errors silently and still pass unit tests.
 * - TestBed.resetTestingModule is only called *before* a test is run, meaning that even *if* the
 *    aforementioned errors were thrown, they would be reported for the wrong test (the test that's
 *    about to start, not the test that just finished).
 */
function patchTestBedToDestroyFixturesAfterEveryTest(testBed) {
  // Original resetTestingModule function of the TestBed.
  var _resetTestingModule = testBed.resetTestingModule;

  // Monkey-patch the resetTestingModule to destroy fixtures outside of a try/catch block.
  // With https://github.com/angular/angular/commit/2c5a67134198a090a24f6671dcdb7b102fea6eba
  // errors when destroying components are no longer causing Jasmine to fail.
  testBed.resetTestingModule = function() {
    try {
      this._activeFixtures.forEach(function (fixture) { fixture.destroy(); });
    } finally {
      this._activeFixtures = [];
      // Regardless of errors or not, run the original reset testing module function.
      _resetTestingModule.call(this);
    }
  };

  // Angular's testing package resets the testing module before each test. This doesn't work well
  // for us because it doesn't allow developers to see what test actually failed.
  // Fixing this by resetting the testing module after each test.
  // https://github.com/angular/angular/blob/master/packages/core/testing/src/before_each.ts#L25
  afterEach(function() {
    testBed.resetTestingModule();
  });
}<|MERGE_RESOLUTION|>--- conflicted
+++ resolved
@@ -66,25 +66,6 @@
 
     '@dynatrace/angular-components':
       'dist/lib/bundles/dynatrace-angular-components.umd.js',
-<<<<<<< HEAD
-    '@dynatrace/angular-components/button':
-      'dist/lib/bundles/dynatrace-angular-components-button.umd.js',
-    '@dynatrace/angular-components/button-group':
-	    'dist/lib/bundles/dynatrace-angular-components-button-group.umd.js',
-    '@dynatrace/angular-components/core':
-      'dist/lib/bundles/dynatrace-angular-components-core.umd.js',
-    '@dynatrace/angular-components/expandable-panel':
-      'dist/lib/bundles/dynatrace-angular-components-expandable-panel.umd.js',
-    '@dynatrace/angular-components/expandable-section':
-      'dist/lib/bundles/dynatrace-angular-components-expandable-section.umd.js',
-    '@dynatrace/angular-components/input':
-      'dist/lib/bundles/dynatrace-angular-components-input.umd.js',
-    '@dynatrace/angular-components/loading-distractor':
-      'dist/lib/bundles/dynatrace-angular-components-loading-distractor.umd.js',
-    '@dynatrace/angular-components/theming':
-    'dist/lib/bundles/dynatrace-angular-components-theming.umd.js',
-=======
->>>>>>> 8aef39e8
   },
   packages: {
     // Thirdparty barrels.
